--- conflicted
+++ resolved
@@ -15,10 +15,7 @@
         private readonly Func<IDbConnection> connectionFactory;
         private readonly IScriptPreprocessor[] additionalScriptPreprocessors;
         private readonly Dictionary<string, string> variables = new Dictionary<string, string>();
-<<<<<<< HEAD
-=======
         private readonly Func<bool> variablesEnabled;
->>>>>>> f8eaf552
 
         /// <summary>
         /// Initializes a new instance of the <see cref="AdHocSqlRunner"/> class.
@@ -26,11 +23,6 @@
         /// <param name="connectionFactory">The connection factory.</param>
         /// <param name="schema">The schema.</param>
         /// <param name="additionalScriptPreprocessors">The additional script preprocessors.</param>
-<<<<<<< HEAD
-        public AdHocSqlRunner(Func<IDbConnection> connectionFactory, string schema, params IScriptPreprocessor[] additionalScriptPreprocessors)
-        {
-            this.connectionFactory = connectionFactory;
-=======
         /// <remarks>Sets the <c>variablesEnabled</c> setting to <c>true</c>.</remarks>
         public AdHocSqlRunner(Func<IDbConnection> connectionFactory, string schema, params IScriptPreprocessor[] additionalScriptPreprocessors)
             : this(connectionFactory, schema, () => true, additionalScriptPreprocessors)
@@ -47,7 +39,6 @@
         {
             this.connectionFactory = connectionFactory;
             this.variablesEnabled = variablesEnabled;
->>>>>>> f8eaf552
             this.additionalScriptPreprocessors = additionalScriptPreprocessors;
             Schema = schema;
         }
@@ -163,12 +154,8 @@
                 query = new StripSchemaPreprocessor().Process(query);
             if (!string.IsNullOrEmpty(Schema) && !variables.ContainsKey("schema"))
                 variables.Add("schema", Schema);
-<<<<<<< HEAD
-            query = new VariableSubstitutionPreprocessor(variables).Process(query);
-=======
             if (variablesEnabled())
                 query = new VariableSubstitutionPreprocessor(variables).Process(query);
->>>>>>> f8eaf552
             query = additionalScriptPreprocessors.Aggregate(query, (current, additionalScriptPreprocessor) => additionalScriptPreprocessor.Process(current));
             return query;
         }
