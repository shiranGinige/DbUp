﻿<?xml version="1.0" encoding="utf-8"?>
<Project ToolsVersion="4.0" DefaultTargets="Build" xmlns="http://schemas.microsoft.com/developer/msbuild/2003">
  <PropertyGroup>
    <Configuration Condition=" '$(Configuration)' == '' ">Debug</Configuration>
    <Platform Condition=" '$(Platform)' == '' ">AnyCPU</Platform>
    <ProductVersion>8.0.30703</ProductVersion>
    <SchemaVersion>2.0</SchemaVersion>
    <ProjectGuid>{2D2C117A-7841-4285-A4CE-E7C4FC64AD9B}</ProjectGuid>
    <OutputType>Library</OutputType>
    <AppDesignerFolder>Properties</AppDesignerFolder>
    <RootNamespace>DbUp</RootNamespace>
    <AssemblyName>DbUp</AssemblyName>
    <TargetFrameworkVersion>v3.5</TargetFrameworkVersion>
    <FileAlignment>512</FileAlignment>
    <TargetFrameworkProfile />
  </PropertyGroup>
  <PropertyGroup Condition=" '$(Configuration)|$(Platform)' == 'Debug|AnyCPU' ">
    <DebugSymbols>true</DebugSymbols>
    <DebugType>full</DebugType>
    <Optimize>false</Optimize>
    <OutputPath>bin\</OutputPath>
    <DefineConstants>DEBUG;TRACE</DefineConstants>
    <ErrorReport>prompt</ErrorReport>
    <WarningLevel>4</WarningLevel>
    <DocumentationFile>bin\DbUp.XML</DocumentationFile>
    <RunCodeAnalysis>false</RunCodeAnalysis>
  </PropertyGroup>
  <PropertyGroup Condition=" '$(Configuration)|$(Platform)' == 'Release|AnyCPU' ">
    <DebugType>none</DebugType>
    <Optimize>true</Optimize>
    <OutputPath>bin\</OutputPath>
    <DefineConstants>TRACE</DefineConstants>
    <ErrorReport>prompt</ErrorReport>
    <WarningLevel>4</WarningLevel>
    <DocumentationFile>bin\DbUp.XML</DocumentationFile>
  </PropertyGroup>
  <PropertyGroup>
    <SignAssembly>true</SignAssembly>
  </PropertyGroup>
  <PropertyGroup>
    <AssemblyOriginatorKeyFile>dbup.snk</AssemblyOriginatorKeyFile>
  </PropertyGroup>
  <ItemGroup>
    <Reference Include="System" />
    <Reference Include="System.Core" />
    <Reference Include="System.Xml.Linq" />
    <Reference Include="System.Data.DataSetExtensions" />
    <Reference Include="System.Data" />
    <Reference Include="System.Xml" />
  </ItemGroup>
  <ItemGroup>
    <Compile Include="..\Information\SolutionInfo.cs">
      <Link>Properties\SolutionInfo.cs</Link>
    </Compile>
    <Compile Include="..\Information\VersionInfo.cs">
      <Link>Properties\VersionInfo.cs</Link>
    </Compile>
    <Compile Include="Builder\StandardExtensions.cs" />
    <Compile Include="Builder\UpgradeConfiguration.cs" />
    <Compile Include="Builder\UpgradeEngineBuilder.cs" />
    <Compile Include="DeployChanges.cs" />
    <Compile Include="Engine\DelegateDisposable.cs" />
    <Compile Include="Engine\Transactions\DatabaseConnectionManager.cs" />
    <Compile Include="Engine\IScript.cs" />
    <Compile Include="Engine\Transactions\SingleTrasactionStrategy.cs" />
    <Compile Include="Engine\Transactions\ITransactionStrategy.cs" />
    <Compile Include="Engine\LazySqlScript.cs" />
    <Compile Include="Engine\Transactions\NoTransactionStrategy.cs" />
    <Compile Include="Engine\Preprocessors\StripSchemaPreprocessor.cs" />
    <Compile Include="Engine\Transactions\TransactionMode.cs" />
    <Compile Include="Engine\Transactions\TransactionPerScriptStrategy.cs" />
    <Compile Include="Helpers\NullJournal.cs" />
<<<<<<< HEAD
    <Compile Include="Support\Postgresql\PostgresqlTableJournal.cs" />
=======
    <Compile Include="Support\SqlServer\SqlCommandSplitter.cs" />
>>>>>>> d4e3c937
    <Compile Include="Support\SqlServer\SqlConnectionManager.cs" />
    <Compile Include="Helpers\AdHocSqlRunner.cs" />
    <Compile Include="Engine\Output\ConsoleUpgradeLog.cs" />
    <Compile Include="Engine\UpgradeEngine.cs" />
    <Compile Include="Engine\DatabaseUpgradeResult.cs" />
    <Compile Include="Engine\IScriptExecutor.cs" />
    <Compile Include="ScriptProviders\EmbeddedScriptAndCodeProvider.cs" />
    <Compile Include="Engine\Transactions\IConnectionManager.cs" />
    <Compile Include="Engine\Transactions\LegacySqlConnectionManager.cs" />
    <Compile Include="Support\ObjectNameOptions.cs" />
    <Compile Include="Support\SQLite\SQLiteObjectParser.cs" />
    <Compile Include="Support\SQLite\SQLiteTableJournal.cs" />
    <Compile Include="Support\SqlServer\SqlObjectParser.cs" />
    <Compile Include="Support\SqlServer\SqlScriptExecutor.cs" />
    <Compile Include="Engine\IScriptPreprocessor.cs" />
    <Compile Include="Engine\Preprocessors\VariableSubstitutionPreprocessor.cs" />
    <Compile Include="Engine\Output\IUpgradeLog.cs" />
    <Compile Include="Properties\AssemblyInfo.cs" />
    <Compile Include="ScriptProviders\StaticScriptProvider.cs" />
    <Compile Include="ScriptProviders\EmbeddedScriptProvider.cs" />
    <Compile Include="ScriptProviders\FileSystemScriptProvider.cs" />
    <Compile Include="Engine\SqlScript.cs" />
    <Compile Include="Engine\IScriptProvider.cs" />
    <Compile Include="Engine\IJournal.cs" />
    <Compile Include="Support\SqlServer\SqlTableJournal.cs" />
    <Compile Include="Helpers\TemporarySqlDatabase.cs" />
    <Compile Include="Engine\Output\TraceUpgradeLog.cs" />
    <Compile Include="Support\SqlServer\SqlServerExtensions.cs" />
    <Compile Include="Builder\SupportedDatabases.cs" />
    <Compile Include="Support\SqlServer\SqlCommandReader.cs" />
  </ItemGroup>
  <ItemGroup>
    <None Include="dbup.snk" />
  </ItemGroup>
  <ItemGroup />
  <Import Project="$(MSBuildToolsPath)\Microsoft.CSharp.targets" />
  <!-- To modify your build process, add your task inside one of the targets below and uncomment it. 
       Other similar extension points exist, see Microsoft.Common.targets.
  <Target Name="BeforeBuild">
  </Target>
  <Target Name="AfterBuild">
  </Target>
  -->
</Project><|MERGE_RESOLUTION|>--- conflicted
+++ resolved
@@ -70,11 +70,8 @@
     <Compile Include="Engine\Transactions\TransactionMode.cs" />
     <Compile Include="Engine\Transactions\TransactionPerScriptStrategy.cs" />
     <Compile Include="Helpers\NullJournal.cs" />
-<<<<<<< HEAD
     <Compile Include="Support\Postgresql\PostgresqlTableJournal.cs" />
-=======
     <Compile Include="Support\SqlServer\SqlCommandSplitter.cs" />
->>>>>>> d4e3c937
     <Compile Include="Support\SqlServer\SqlConnectionManager.cs" />
     <Compile Include="Helpers\AdHocSqlRunner.cs" />
     <Compile Include="Engine\Output\ConsoleUpgradeLog.cs" />
